import numpy as np
import matplotlib.pyplot as plt

"""

The Particles class handle all particle properties

    for the N-body simulation. 

    
Author: Kuo-Chuan Pan, NTHU 2022.10.30
                            2024.03.31
For the course, computational physics, NTHU
"""

class Particles:
    """
    Particle class to store particle properties
    """
<<<<<<< HEAD
    def __init__(self, N:int=0):
        """
        Allocate memories for particle properties

        :param N: number of particles
        """
        self.nparticles = N 
        self._masses = np.ones((N,1))
        self._positions = np.zeros((N,3))
        self._velocities = np.zeros((N,3))
        self._accelerations = np.zeros((N,3))
        self._tags = np.arange(N)
        self._time = 0.0
        return
    
    @property
    def masses(self):
        return self._masses
    
    @property
    def positions(self):
        return self._positions
    
    @property
    def velocities(self):
        return self._velocities
    
    @property
    def accelerations(self):
        return self._accelerations
    
    @property
    def tags(self):
        return self._tags
    
    @property
    def time(self):
        return self._time
    
    @masses.setter
    def masses(self, m: np.ndarray):
        if m.shape != np.ones((self.nparticles,1)).shape:
            print("Number of particles does not match!")
            raise ValueError
        
        self._masses = m
        return
    
    @positions.setter
    def positions(self, pos: np.ndarray):
        if pos.shape != np.zeros((self.nparticles,3)).shape:
            print("Number of particles does not match!")
            raise ValueError
        
        self._positions = pos
        return
    
    @velocities.setter
    def velocities(self, vel: np.ndarray):
        if vel.shape != np.zeros((self.nparticles,3)).shape:
            print("Number of particles does not match!")
            raise ValueError
        
        self._velocities = vel
        return
    
    @accelerations.setter
    def accelerations(self, acc: np.ndarray):
        if acc.shape != np.zeros((self.nparticles,3)).shape:
            print("Number of particles does not match!")
            raise ValueError
        
        self._accelerations = acc
        return
    
    @tags.setter
    def tags(self, tag: np.ndarray):
        if tag.shape != np.arange(self.nparticles).shape:
            print("Number of particles does not match!")
            raise ValueError
        
        self._tags = tag
        return

    def set_particles(self, pos, vel, acc):
        """
        Set particle properties for the N-body simulation

        :param pos: positions of particles
        :param vel: velocities of particles
        :param acc: accelerations of particles
        """
        self.positions = pos
        self.velocities = vel
        self.accelerations = acc
        return
    
    def add_particles(self, mass, pos, vel, acc):
        """
        Add N particles to the N-body simulation at once

        :param pos: positions of particles
        :param vel: velocities of particles
        :param acc: accelerations of particles
        """
        self.nparticles += mass.shape[0]
        self.masses = np.vstack((self.masses, mass))
        self.positions = np.vstack((self.positions, pos))
        self.velocities = np.vstack((self.velocities, vel))
        self.accelerations = np.vstack((self.accelerations, acc))
        self.tags = np.arange(self.nparticles)
        return

    def output(self, filename):
        """
        Output particle properties to a file

        :param filename: output file name
        """
        masses = self.masses
        pos = self.positions
        vel = self.velocities
        acc = self.accelerations
        tags = self.tags
        time = self.time

        header = """
                ----------------------------------------------------
                Data from a 3D direct N-body simulation. 

                rows are i-particle; 
                coumns are :mass, tag, x ,y, z, vx, vy, vz, ax, ay, az

                NTHU, Computational Physics 

                ----------------------------------------------------
                """
        header += "Time = {}".format(time)
        np.savetxt(filename,(tags[:],masses[:,0],pos[:,0],pos[:,1],pos[:,2],
                            vel[:,0],vel[:,1],vel[:,2],
                            acc[:,0],acc[:,1],acc[:,2]),header=header)
        return
    
    def draw(self, dim=2):
        """
        Draw particles in 3D space
        """
        fig = plt.figure()

        if dim == 2:
            ax = fig.add_subplot(111)
            ax.scatter(self.positions[:,0], self.positions[:,1])
            ax.set_xlabel('X [code unit]')
            ax.set_ylabel('Y [code unit]')
            
        elif dim == 3:
            ax = fig.add_subplot(111, projection='3d')
            ax.scatter(self.positions[:,0], self.positions[:,1], self.positions[:,2])
            ax.set_xlabel('X [code unit]')
            ax.set_ylabel('Y [code unit]')
            ax.set_zlabel('Z [code unit]')
        else:
            print("Invalid dimension!")
            return

        ax.set_aspect('equal')
        plt.tight_layout()
        plt.show()
        return fig, ax
    
=======
    def __init__(self, N):
        pass
>>>>>>> 11d5be2e
<|MERGE_RESOLUTION|>--- conflicted
+++ resolved
@@ -17,178 +17,4 @@
     """
     Particle class to store particle properties
     """
-<<<<<<< HEAD
-    def __init__(self, N:int=0):
-        """
-        Allocate memories for particle properties
-
-        :param N: number of particles
-        """
-        self.nparticles = N 
-        self._masses = np.ones((N,1))
-        self._positions = np.zeros((N,3))
-        self._velocities = np.zeros((N,3))
-        self._accelerations = np.zeros((N,3))
-        self._tags = np.arange(N)
-        self._time = 0.0
-        return
-    
-    @property
-    def masses(self):
-        return self._masses
-    
-    @property
-    def positions(self):
-        return self._positions
-    
-    @property
-    def velocities(self):
-        return self._velocities
-    
-    @property
-    def accelerations(self):
-        return self._accelerations
-    
-    @property
-    def tags(self):
-        return self._tags
-    
-    @property
-    def time(self):
-        return self._time
-    
-    @masses.setter
-    def masses(self, m: np.ndarray):
-        if m.shape != np.ones((self.nparticles,1)).shape:
-            print("Number of particles does not match!")
-            raise ValueError
-        
-        self._masses = m
-        return
-    
-    @positions.setter
-    def positions(self, pos: np.ndarray):
-        if pos.shape != np.zeros((self.nparticles,3)).shape:
-            print("Number of particles does not match!")
-            raise ValueError
-        
-        self._positions = pos
-        return
-    
-    @velocities.setter
-    def velocities(self, vel: np.ndarray):
-        if vel.shape != np.zeros((self.nparticles,3)).shape:
-            print("Number of particles does not match!")
-            raise ValueError
-        
-        self._velocities = vel
-        return
-    
-    @accelerations.setter
-    def accelerations(self, acc: np.ndarray):
-        if acc.shape != np.zeros((self.nparticles,3)).shape:
-            print("Number of particles does not match!")
-            raise ValueError
-        
-        self._accelerations = acc
-        return
-    
-    @tags.setter
-    def tags(self, tag: np.ndarray):
-        if tag.shape != np.arange(self.nparticles).shape:
-            print("Number of particles does not match!")
-            raise ValueError
-        
-        self._tags = tag
-        return
-
-    def set_particles(self, pos, vel, acc):
-        """
-        Set particle properties for the N-body simulation
-
-        :param pos: positions of particles
-        :param vel: velocities of particles
-        :param acc: accelerations of particles
-        """
-        self.positions = pos
-        self.velocities = vel
-        self.accelerations = acc
-        return
-    
-    def add_particles(self, mass, pos, vel, acc):
-        """
-        Add N particles to the N-body simulation at once
-
-        :param pos: positions of particles
-        :param vel: velocities of particles
-        :param acc: accelerations of particles
-        """
-        self.nparticles += mass.shape[0]
-        self.masses = np.vstack((self.masses, mass))
-        self.positions = np.vstack((self.positions, pos))
-        self.velocities = np.vstack((self.velocities, vel))
-        self.accelerations = np.vstack((self.accelerations, acc))
-        self.tags = np.arange(self.nparticles)
-        return
-
-    def output(self, filename):
-        """
-        Output particle properties to a file
-
-        :param filename: output file name
-        """
-        masses = self.masses
-        pos = self.positions
-        vel = self.velocities
-        acc = self.accelerations
-        tags = self.tags
-        time = self.time
-
-        header = """
-                ----------------------------------------------------
-                Data from a 3D direct N-body simulation. 
-
-                rows are i-particle; 
-                coumns are :mass, tag, x ,y, z, vx, vy, vz, ax, ay, az
-
-                NTHU, Computational Physics 
-
-                ----------------------------------------------------
-                """
-        header += "Time = {}".format(time)
-        np.savetxt(filename,(tags[:],masses[:,0],pos[:,0],pos[:,1],pos[:,2],
-                            vel[:,0],vel[:,1],vel[:,2],
-                            acc[:,0],acc[:,1],acc[:,2]),header=header)
-        return
-    
-    def draw(self, dim=2):
-        """
-        Draw particles in 3D space
-        """
-        fig = plt.figure()
-
-        if dim == 2:
-            ax = fig.add_subplot(111)
-            ax.scatter(self.positions[:,0], self.positions[:,1])
-            ax.set_xlabel('X [code unit]')
-            ax.set_ylabel('Y [code unit]')
-            
-        elif dim == 3:
-            ax = fig.add_subplot(111, projection='3d')
-            ax.scatter(self.positions[:,0], self.positions[:,1], self.positions[:,2])
-            ax.set_xlabel('X [code unit]')
-            ax.set_ylabel('Y [code unit]')
-            ax.set_zlabel('Z [code unit]')
-        else:
-            print("Invalid dimension!")
-            return
-
-        ax.set_aspect('equal')
-        plt.tight_layout()
-        plt.show()
-        return fig, ax
-    
-=======
-    def __init__(self, N):
-        pass
->>>>>>> 11d5be2e
+    pass
